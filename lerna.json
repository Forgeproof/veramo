--- conflicted
+++ resolved
@@ -1,13 +1,6 @@
 {
-<<<<<<< HEAD
-  "version": "2.3.19",
+  "version": "2.5.0",
   "packages": ["packages/*"],
-=======
-  "version": "2.5.0",
-  "packages": [
-    "packages/*"
-  ],
->>>>>>> e8c8d5b8
   "npmClient": "yarn",
   "changelog": {
     "repo": "uport-project/daf",
