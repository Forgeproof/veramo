--- conflicted
+++ resolved
@@ -14,24 +14,13 @@
     }
   },
   "dependencies": {
-<<<<<<< HEAD
-    "@veramo/core": "^3.1.0",
-    "@veramo/credential-w3c": "^3.1.0",
-    "@veramo/did-jwt": "^3.1.0",
-    "@veramo/message-handler": "^3.1.0",
+    "@veramo/core": "^3.1.4",
+    "@veramo/credential-w3c": "^3.1.4",
+    "@veramo/did-jwt": "^3.1.4",
+    "@veramo/message-handler": "^3.1.4",
     "debug": "^4.3.3",
     "did-jwt": "^5.12.3",
     "uuid": "^8.3.0"
-=======
-    "@veramo/core": "^3.1.3",
-    "@veramo/credential-w3c": "^3.1.3",
-    "@veramo/data-store": "^3.1.4",
-    "@veramo/did-jwt": "^3.1.3",
-    "@veramo/message-handler": "^3.1.3",
-    "blakejs": "^1.1.0",
-    "debug": "^4.1.1",
-    "did-jwt": "5.11.1"
->>>>>>> 67bd7422
   },
   "devDependencies": {
     "@types/debug": "4.1.7",
