{
  "name": "@veramo/test-react-app",
  "description": "This package is only meant for testing that veramo core dependencies function in a react environment.",
  "version": "4.0.2",
  "private": true,
  "dependencies": {
    "@veramo/core": "^4.0.0",
<<<<<<< HEAD
    "@veramo/credential-ld": "^4.0.0",
    "@veramo/credential-w3c": "^4.0.0",
    "@veramo/data-store": "^4.0.0",
    "@veramo/did-comm": "^4.0.0",
=======
    "@veramo/credential-ld": "^4.0.2",
    "@veramo/credential-w3c": "^4.0.2",
    "@veramo/data-store": "^4.0.2",
    "@veramo/did-comm": "^4.0.2",
>>>>>>> 4531e50a
    "@veramo/did-jwt": "^4.0.0",
    "@veramo/did-manager": "^4.0.0",
    "@veramo/did-provider-ethr": "^4.0.0",
    "@veramo/did-provider-key": "^4.0.0",
    "@veramo/did-provider-web": "^4.0.0",
    "@veramo/did-resolver": "^4.0.2",
    "@veramo/key-manager": "^4.0.2",
    "@veramo/kms-local": "^4.0.2",
    "@veramo/message-handler": "^4.0.0",
<<<<<<< HEAD
    "@veramo/selective-disclosure": "^4.0.0",
    "@veramo/test-utils": "^4.0.0",
=======
    "@veramo/selective-disclosure": "^4.0.2",
    "@veramo/test-utils": "^4.0.2",
>>>>>>> 4531e50a
    "@veramo/url-handler": "^4.0.0",
    "@veramo/utils": "^4.0.2",
    "crypto": "npm:crypto-browserify",
    "did-resolver": "^4.0.1",
    "ethr-did-resolver": "^7.0.2",
    "react": "18.1.0",
    "react-dom": "18.1.0",
    "stream": "npm:stream-browserify",
    "typeorm": "^0.3.10",
    "web-did-resolver": "^2.0.21",
    "web-vitals": "^2.1.4"
  },
  "scripts": {
    "start": "react-scripts start",
    "buildz": "react-scripts build",
    "testz": "react-scripts test",
    "ejectz": "react-scripts eject",
    "test:browser": "NODE_OPTIONS=--experimental-vm-modules jest -c jest-integration.config.js"
  },
  "eslintConfig": {
    "extends": [
      "react-app",
      "react-app/jest"
    ]
  },
  "browserslist": {
    "production": [
      ">0.2%",
      "not dead",
      "not op_mini all"
    ],
    "development": [
      "last 1 chrome version",
      "last 1 firefox version",
      "last 1 safari version"
    ]
  },
  "devDependencies": {
    "@babel/preset-typescript": "7.17.12",
    "@types/eslint": "8.4.3",
    "@types/expect-puppeteer": "4.4.7",
    "@types/jest": "28.1.1",
    "@types/jest-environment-puppeteer": "5.0.2",
    "@types/node": "17.0.35",
    "@types/puppeteer": "5.4.6",
    "@types/react": "18.0.12",
    "@types/react-dom": "18.0.5",
    "jest": "28.1.1",
    "jest-environment-puppeteer": "6.0.3",
    "jest-environment-puppeteer-jsdom": "6.0.0",
    "jest-jasmine2": "28.1.1",
    "jest-puppeteer": "6.1.0",
    "puppeteer": "14.3.0",
    "react-scripts": "5.0.1",
    "ts-jest": "28.0.4",
    "typescript": "4.8.4"
  }
}<|MERGE_RESOLUTION|>--- conflicted
+++ resolved
@@ -5,35 +5,23 @@
   "private": true,
   "dependencies": {
     "@veramo/core": "^4.0.0",
-<<<<<<< HEAD
     "@veramo/credential-ld": "^4.0.0",
     "@veramo/credential-w3c": "^4.0.0",
     "@veramo/data-store": "^4.0.0",
     "@veramo/did-comm": "^4.0.0",
-=======
-    "@veramo/credential-ld": "^4.0.2",
-    "@veramo/credential-w3c": "^4.0.2",
-    "@veramo/data-store": "^4.0.2",
-    "@veramo/did-comm": "^4.0.2",
->>>>>>> 4531e50a
     "@veramo/did-jwt": "^4.0.0",
     "@veramo/did-manager": "^4.0.0",
     "@veramo/did-provider-ethr": "^4.0.0",
     "@veramo/did-provider-key": "^4.0.0",
     "@veramo/did-provider-web": "^4.0.0",
-    "@veramo/did-resolver": "^4.0.2",
-    "@veramo/key-manager": "^4.0.2",
-    "@veramo/kms-local": "^4.0.2",
+    "@veramo/did-resolver": "^4.0.0",
+    "@veramo/key-manager": "^4.0.0",
+    "@veramo/kms-local": "^4.0.0",
     "@veramo/message-handler": "^4.0.0",
-<<<<<<< HEAD
     "@veramo/selective-disclosure": "^4.0.0",
     "@veramo/test-utils": "^4.0.0",
-=======
-    "@veramo/selective-disclosure": "^4.0.2",
-    "@veramo/test-utils": "^4.0.2",
->>>>>>> 4531e50a
     "@veramo/url-handler": "^4.0.0",
-    "@veramo/utils": "^4.0.2",
+    "@veramo/utils": "^4.0.0",
     "crypto": "npm:crypto-browserify",
     "did-resolver": "^4.0.1",
     "ethr-did-resolver": "^7.0.2",
