--- conflicted
+++ resolved
@@ -10,18 +10,12 @@
   },
   "dependencies": {
     "@veramo/core": "^4.0.0",
-    "@veramo/data-store-json": "^4.0.2",
+    "@veramo/data-store-json": "^4.0.0",
     "@veramo/did-discovery": "^4.0.0",
     "@veramo/did-manager": "^4.0.0",
-<<<<<<< HEAD
     "@veramo/key-manager": "^4.0.0",
     "@veramo/utils": "^4.0.0",
     "did-resolver": "^4.0.1"
-=======
-    "@veramo/key-manager": "^4.0.2",
-    "@veramo/utils": "^4.0.2",
-    "did-resolver": "^4.0.0"
->>>>>>> 4531e50a
   },
   "devDependencies": {
     "typescript": "4.8.4"
