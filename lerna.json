{
<<<<<<< HEAD
  "version": "2.3.18",
  "packages": ["packages/*"],
=======
  "version": "2.3.19",
  "packages": [
    "packages/*"
  ],
>>>>>>> 565668bd
  "npmClient": "yarn",
  "changelog": {
    "repo": "uport-project/daf",
    "cacheDir": ".changelog"
  },
  "command": {
    "publish": {
      "allowBranch": "master",
      "conventionalCommits": true,
      "gitRemote": "origin",
      "message": "chore(release): %s"
    }
  },
  "useWorkspaces": true
}<|MERGE_RESOLUTION|>--- conflicted
+++ resolved
@@ -1,13 +1,6 @@
 {
-<<<<<<< HEAD
-  "version": "2.3.18",
+  "version": "2.3.19",
   "packages": ["packages/*"],
-=======
-  "version": "2.3.19",
-  "packages": [
-    "packages/*"
-  ],
->>>>>>> 565668bd
   "npmClient": "yarn",
   "changelog": {
     "repo": "uport-project/daf",
